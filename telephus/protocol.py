--- conflicted
+++ resolved
@@ -17,14 +17,7 @@
 class InvalidThriftRequest(Exception):
     pass
 
-<<<<<<< HEAD
-
-# Here for backwards compatibility
-APIMismatch = translate.APIMismatch
-
-
-=======
->>>>>>> 20ea58f3
+
 class ManagedThriftRequest(object):
     def __init__(self, method, *args):
         self.method = method
@@ -33,15 +26,9 @@
 
 class ManagedThriftClientProtocol(TTwisted.ThriftClientProtocol):
 
-<<<<<<< HEAD
-    def __init__(self, iprot_factory, oprot_factory=None, keyspace=None,
-                 api_version=None):
+    def __init__(self, iprot_factory, oprot_factory=None, keyspace=None):
         TTwisted.ThriftClientProtocol.__init__(
             self, Cassandra.Client, iprot_factory, oprot_factory)
-=======
-    def __init__(self, iprot_factory, oprot_factory=None, keyspace=None):
-        TTwisted.ThriftClientProtocol.__init__(self, Cassandra.Client, iprot_factory, oprot_factory)
->>>>>>> 20ea58f3
         self.iprot_factory = iprot_factory
         self.deferred = None
         self.aborted = False
@@ -55,21 +42,7 @@
 
     def setupConnection(self):
         d = self.client.describe_version()
-<<<<<<< HEAD
-
-        def check_version(thrift_ver):
-            cver = translate.thrift_api_ver_to_cassandra_ver(thrift_ver)
-            if self.api_version is None:
-                self.api_version = cver
-            elif self.api_version != cver:
-                raise APIMismatch(
-                    "%s is exposing thrift protocol version %s -> "
-                    "Cassandra version %s, but %s was expected" % (
-                        self.transport.getPeer(), thrift_ver, cver,
-                        self.api_version))
-        d.addCallback(check_version)
-=======
->>>>>>> 20ea58f3
+
         if self.keyspace:
             d.addCallback(lambda _: self.client.set_keyspace(self.keyspace))
         return d
@@ -95,23 +68,7 @@
         return res
 
     def submitRequest(self, request):
-<<<<<<< HEAD
-        if not self.deferred:
-            fun = getattr(self.client, request.method, None)
-            if not fun:
-                raise InvalidThriftRequest
-            else:
-                args = translate.translateArgs(request, self.api_version)
-                d = fun(*args)
-                d.addCallback(lambda results: translate.postProcess(
-                    results, request.method))
-            self.deferred = d
-            d.addBoth(self._complete)
-            return d
-        else:
-=======
         if self.deferred:
->>>>>>> 20ea58f3
             raise ClientBusy
 
         fun = getattr(self.client, request.method, None)
@@ -127,31 +84,18 @@
 
 
 class AuthenticatedThriftClientProtocol(ManagedThriftClientProtocol):
-<<<<<<< HEAD
+
     def __init__(self, keyspace, credentials, iprot_factory,
-                 oprot_factory=None, api_version=None):
+                 oprot_factory=None, **kwargs):
         ManagedThriftClientProtocol.__init__(
-            self, iprot_factory, oprot_factory, keyspace=keyspace,
-            api_version=api_version)
-        self.credentials = credentials
-
-    def setupConnection(self):
-        d = self.client.login(
-            AuthenticationRequest(credentials=self.credentials))
-        d.addCallback(lambda _: ManagedThriftClientProtocol.setupConnection(
-            self))
-=======
-    def __init__(self, keyspace, credentials, iprot_factory, oprot_factory=None, **kwargs):
-        ManagedThriftClientProtocol.__init__(self, iprot_factory, oprot_factory,
-                                             keyspace=keyspace, **kwargs)
+            self, iprot_factory, oprot_factory, keyspace=keyspace, **kwargs)
         self.credentials = credentials
 
     def setupConnection(self):
         auth = ttypes.AuthenticationRequest(credentials=self.credentials)
         d = self.client.login(auth)
-        d.addCallback(lambda _: ManagedThriftClientProtocol.setupConnection(self))
->>>>>>> 20ea58f3
-        return d
+        return d.addCallback(
+            lambda _: ManagedThriftClientProtocol.setupConnection(self))
 
 
 class ManagedCassandraClientFactory(ReconnectingClientFactory):
@@ -159,14 +103,8 @@
     thriftFactory = TBinaryProtocol.TBinaryProtocolAcceleratedFactory
     protocol = ManagedThriftClientProtocol
 
-<<<<<<< HEAD
-    def __init__(self, keyspace=None, retries=0, credentials={},
-                 require_api_version=None):
+    def __init__(self, keyspace=None, retries=0, credentials={}):
         self.deferred = defer.Deferred()
-=======
-    def __init__(self, keyspace=None, retries=0, credentials={}):
-        self.deferred   = defer.Deferred()
->>>>>>> 20ea58f3
         self.queue = defer.DeferredQueue()
         self.continueTrying = True
         self._protos = []
@@ -237,12 +175,8 @@
 
     def submitRequest(self, proto):
         def reqError(err, req, d, r):
-<<<<<<< HEAD
-            if (err.check(InvalidRequestException, InvalidThriftRequest) or
-                r < 1):
-=======
-            if err.check(ttypes.InvalidRequestException, InvalidThriftRequest) or r < 1:
->>>>>>> 20ea58f3
+            if err.check(ttypes.InvalidRequestException, InvalidThriftRequest) \
+                    or r < 1:
                 if err.tb is None:
                     try:
                         raise err.value
