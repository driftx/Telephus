# pool.py
#
# spread requests among connections to multiple nodes in a Cassandra cluster

"""
Quick start:

>>> my_seed_nodes = ['192.168.2.14', '192.168.2.15', '192.168.2.16']
>>> mypool = CassandraClusterPool(
...   my_seed_nodes, keyspace='MyKeyspace', pool_size=10)
>>> mypool.startService()
>>> mypool.get('Key12345', 'SomeCF')
<Deferred at 0x1b2b248>

CassandraClusterPool will respond to all the methods on CassandraClient, but
if you prefer to have separate CassandraClient instances, set your pool object
as their manager.

Some of the most useful additional methods on CassandraClusterPool:

   adjustPoolSize(newsize)      # change the size of the connection pool,
                                #   without interrupting ongoing requests
   addNode((address, port))     # manually add another node to the pool.
                                #   Normally this shouldn't be necessary; once
                                #   the pool can connect to one or more of your
                                #   your seed nodes, it can inspect the ring
                                #   and find the rest of the nodes.
   removeNode((address, port))  # manually remove a node from the pool. It will
                                #   be re-added later if it shows up in the
                                #   ring with a subsequent connection, though.
   set_keyspace(ksname)         # change the keyspace used for future requests
                                #   on this pool

TODO:

    * check cluster name on connecting to each new host, to make sure it's
      actually in the same cluster
    * take node error/connection history into account with add_connection_score
    * remove nodes that have been missing or unconnectable for too long
    * when seed node list is shofter than requested pool size, don't try to
      fill the pool completely until after a seed node is contacted and an
      initial live-node list collected

"""

import sys
import random
import socket
from time import time
from itertools import izip, groupby
from warnings import warn
from functools import partial

from twisted.application import service
from twisted.internet import defer, protocol, error
from twisted.python import failure, log
from thrift import Thrift
from thrift.transport import TTwisted, TTransport
from thrift.protocol import TBinaryProtocol

from telephus.protocol import (ManagedThriftRequest, ClientBusy,
                               InvalidThriftRequest)
from telephus.cassandra import ttypes, Cassandra
from telephus.client import CassandraClient
from telephus._sasl import ThriftSASLClientProtocol

ConsistencyLevel = ttypes.ConsistencyLevel


noop = lambda *a, **kw: None

<<<<<<< HEAD
SYSTEM_KEYSPACES = ("system", "system_traces", "system_auth", "dse_auth")
=======
>>>>>>> e00cd626

class NoKeyspacesAvailable(UserWarning):
    """
    Indicates CassandraClusterPool could not collect information about the
    cluster ring, in order to automatically add nodes to the pool.

    When Cassandra's thrift interface allows specifying null for describe_ring
    (like the underlying java interface already does), we can remove this.
    """


class NoNodesAvailable(Exception):
    """
    Indicates there are nodes to which we are allowed to make another immediate
    connection. The argument to this exception should be the expected number
    of seconds before a node /will/ be available.

    This should be handled internally; user code is not expected to see or
    handle this type of exception.
    """


def lame_log_insufficient_nodes(poolsize, pooltarget, pending_reqs, waittime):
    msg = ('(No candidate nodes to expand pool to target size %d from %d; '
           'there are %d pending requests.' % (
            pooltarget, poolsize, pending_reqs))
    if waittime is None:
        msg += ')'
    else:
        msg += ' Expected candidate node retry in %.1f seconds.)' % waittime
    log.msg(msg)


class CassandraPoolParticipantClient(TTwisted.ThriftClientProtocol):
    thriftFactory = TBinaryProtocol.TBinaryProtocolAcceleratedFactory

    def __init__(self):
        TTwisted.ThriftClientProtocol.__init__(self, Cassandra.Client,
                                               self.thriftFactory())

    def connectionMade(self):
        TTwisted.ThriftClientProtocol.connectionMade(self)
        self.factory.clientConnectionMade(self)

    def connectionLost(self, reason):
        # the TTwisted version of this call does not account for the
        # possibility of other things happening during the errback.
        tex = TTransport.TTransportException(
            type=TTransport.TTransportException.END_OF_FILE,
            message='Connection closed (%s)' % reason)
        while self.client._reqs:
            k = iter(self.client._reqs).next()
            v = self.client._reqs.pop(k)
            v.errback(tex)
        del self.client._reqs
        del self.client


<<<<<<< HEAD
class CassandraPoolParticipantSASLClient(ThriftSASLClientProtocol):
    thriftFactory = TBinaryProtocol.TBinaryProtocolAcceleratedFactory

    def __init__(self, sasl_cred_factory):
        ThriftSASLClientProtocol.__init__(self, Cassandra.Client,
                                          self.thriftFactory())
        self.sasl_cred_factory = sasl_cred_factory

    @defer.inlineCallbacks
    def connectionMade(self):
        # Get host-specific creds so we can properly # create the sasl client
        peer = self.transport.getPeer()
        sasl_kwargs = yield defer.maybeDeferred(
                self.sasl_cred_factory, peer.host, peer.port)
        self.createSASLClient(**sasl_kwargs)
        try:
            yield ThriftSASLClientProtocol.connectionMade(self)
        except Exception, exc:
            self.transport.loseConnection()
            self.factory.clientConnectionFailed(self.factory.connector, failure.Failure(exc))
        else:
            self.factory.clientConnectionMade(self)

    def connectionLost(self, reason):
        # the TTwisted version of this call does not account for the
        # possibility of other things happening during the errback.
        tex = TTransport.TTransportException(
            type=TTransport.TTransportException.END_OF_FILE,
            message='Connection closed (%s)' % reason)
        if self.client:
            while self.client._reqs:
                k = iter(self.client._reqs).next()
                v = self.client._reqs.pop(k)
                v.errback(tex)
            del self.client._reqs
            del self.client


=======
>>>>>>> e00cd626
class CassandraPoolReconnectorFactory(protocol.ClientFactory):
    connector = None
    last_error = None
    noisy = False

    # store the keyspace this connection is set to. we will take thrift
    # requests along with the keyspace in which they expect to be made, and
    # change keyspaces if necessary. this is done this way to avoid having
    # another layer of queueing for requests in this class (in addition to the
    # queue in CassandraClusterPool), or special logic here to pass on
    # set_keyspace calls from the service at the right time (so already-queued
    # requests still get made in their right keyspaces).
    keyspace = None

    def __init__(self, node, service, sasl_cred_factory=None):
        self.node = node
        # if self.service is None, don't bother doing anything. nobody loves
        # us.
        self.service = service
        self.my_proto = None
        self.job_d = self.jobphase = None
        if not sasl_cred_factory:
            self.protocol = partial(CassandraPoolParticipantClient)
        else:
            self.protocol = partial(CassandraPoolParticipantSASLClient, sasl_cred_factory)

    def clientConnectionMade(self, proto):
        assert self.my_proto is None
        assert self.jobphase is None, 'jobphase=%r' % (self.jobphase,)
        if self.service is None:
            proto.transport.loseConnection()
        else:
            self.my_proto = proto
            self.service.client_conn_made(self)

    def clientConnectionFailed(self, connector, reason):
        assert self.my_proto is None
        assert self.jobphase is None, 'jobphase=%r' % (self.jobphase,)
        self.my_proto = None
        if self.service is not None:
            self.connector = connector
            self.service.client_conn_failed(reason, self)

    def clientConnectionLost(self, connector, reason):
        self.logstate('clientConnectionLost')
        p = self.my_proto
        self.my_proto = None
        self.stop_working_on_queue()
        if p is not None and self.service is not None:
            self.connector = connector
            self.service.client_conn_lost(self, reason)

    def stopFactory(self):
        # idempotent
        self.logstate('stopFactory')
        protocol.ClientFactory.stopFactory(self)
        if self.connector:
            try:
                self.connector.stopConnecting()
            except error.NotConnectingError:
                pass
        self.connector = None
        p = self.my_proto
        self.my_proto = None
        self.stop_working_on_queue()
        if p is not None and p.transport is not None:
            p.transport.loseConnection()

    def isConnecting(self):
        if self.connector is None:
            if self.my_proto is None:
                # initial connection attempt
                return True
            else:
                # initial connection succeeded and hasn't died
                return False
        return self.connector.state == 'connecting'

    def retry(self):
        """
        Retry this factory's connection. It is assumed that a previous
        connection was attempted and failed- either before or after a
        successful connection.
        """

        if self.connector is None:
            raise ValueError("No connector to retry")
        if self.service is None:
            return
        self.connector.connect()

    def prep_connection(self, creds=None, keyspace=None):
        """
        Do login and set_keyspace tasks as necessary, and also check this
        node's idea of the Cassandra ring. Expects that our connection is
        alive.

        Return a Deferred that will fire with the ring information, or be
        errbacked if something goes wrong.
        """
        d = defer.succeed(None)

        if creds is not None:
            d.addCallback(lambda _: self.my_login(creds))
        if keyspace is not None:
            d.addCallback(lambda _: self.my_set_keyspace(keyspace))

        return d.addCallback(lambda _: self.my_describe_ring(keyspace))

    # The following my_* methods are for internal use, to facilitate the
    # management of the pool and the queries we get. The user should make
    # use of the methods on CassandraClient.

    def my_login(self, creds):
        req = ttypes.AuthenticationRequest(credentials=creds)
        return self.execute(ManagedThriftRequest('login', req))

    def my_set_keyspace(self, keyspace):
        return self.execute(ManagedThriftRequest('set_keyspace', keyspace))

    def my_describe_ring(self, keyspace=None):
<<<<<<< HEAD
        if keyspace is None or keyspace in SYSTEM_KEYSPACES:
            d = self.my_pick_non_system_keyspace()
        else:
            d = defer.succeed(keyspace)
        d.addCallback(lambda k: self.execute(ManagedThriftRequest('describe_ring', k)))
=======
        if keyspace is None or keyspace in ('system', 'system_traces', 'system_auth'):
            d = self.my_pick_non_system_keyspace()
        else:
            d = defer.succeed(keyspace)
        d.addCallback(lambda k: self.execute(ManagedThriftRequest(
            'describe_ring', k)))
>>>>>>> e00cd626

        def suppress_no_keyspaces_error(f):
            f.trap(NoKeyspacesAvailable)
            return ()

        d.addErrback(suppress_no_keyspaces_error)
        return d

    def my_describe_version(self):
        return self.execute(ManagedThriftRequest('describe_version'))

    def my_describe_keyspaces(self):
        return self.execute(ManagedThriftRequest('describe_keyspaces'))

    def my_pick_non_system_keyspace(self):
        """
        Find a keyspace in the cluster which is not 'system', for the purpose
        of getting a valid ring view. Can't use 'system' or null.
        """
        d = self.my_describe_keyspaces()

        def pick_non_system(klist):
            for k in klist:
<<<<<<< HEAD
                if k.name not in SYSTEM_KEYSPACES:
=======
                if k.name not in ('system', 'system_traces', 'system_auth'):
>>>>>>> e00cd626
                    return k.name
            err = NoKeyspacesAvailable("Can't gather information about the "
                                       "Cassandra ring; no non-system "
                                       "keyspaces available")
            warn(err)
            raise err
        d.addCallback(pick_non_system)
        return d

    def store_successful_keyspace_set(self, val, ksname):
        self.keyspace = ksname
        return val

    def execute(self, req, keyspace=None):
        if self.my_proto is None:
            return defer.fail(error.ConnectionClosed(
                                    'Lost connection before %s request could be made'
                                    % (req.method,)))
        method = getattr(self.my_proto.client, req.method, None)
        if method is None:
            raise InvalidThriftRequest(
                "don't understand %s request" % req.method)

        d = defer.succeed(0)

        if req.method == 'set_keyspace':
            newksname = req.args[0]
            d.addCallback(lambda _: method(newksname))
            d.addCallback(self.store_successful_keyspace_set, newksname)
        else:
            if keyspace is not None and keyspace != self.keyspace:
                d.addCallback(lambda _: self.my_set_keyspace(keyspace))
            d.addCallback(lambda _: method(*(req.args)))
        return d

    def clear_job(self, x):
        self.logstate('clear job %s (result %r)' % (self.jobphase, x))
        self.jobphase = None
        self.job_d = None
        return x

    def job(self, _name, _func, *args, **kw):
        self.logstate('start job %s' % _name)
        if self.jobphase is not None:
            raise ClientBusy('Tried to start job phase %s while in %s'
                             % (_name, self.jobphase))
        self.jobphase = _name
        d = defer.maybeDeferred(_func, *args, **kw)
        self.job_d = d
        d.addBoth(self.clear_job)
        return d

    def process_request_error(self, err, req, keyspace, req_d, retries):
        self.logstate('process_request_error: %s, retries=%d' % (err, retries))
        self.last_error = err
        if (retries > 0 and self.service is not None and
            err.check(*self.service.retryables)):
            self.logstate('-- resubmit --')
            assert self.jobphase is None, \
                    'Factory might retry its own fatal error'
            self.service.resubmit(req, keyspace, req_d, retries - 1)
        else:
            self.logstate('-- giving up [retries=%d service=%s err=%s] --'
                          % (retries, self.service, err.value))
            req_d.errback(err)

    def work_on_request(self, reqtuple):
        req, keyspace, req_d, retries = reqtuple
        if req_d.called:
            # cancelled while pending in the queue
            return
        d = self.job('pending_request', self.execute, req, keyspace)
        d.addCallback(req_d.callback)
        d.addErrback(self.process_request_error, req, keyspace, req_d, retries)
        return d

    def maybe_do_more_work(self, _, q):
        # it's possible this is being called as part of the immediate callback
        # chain after the protocol's connectionLost errbacking. if so, our own
        # connectionLost hasn't been called yet. allow all current processing
        # to finish before deciding whether we get to do more.
        def _real_maybe_do_more_work():
            if not self.keep_working:
                self.stopFactory()
            elif self.service is not None:
                self.work_on_queue(q)
        if self.service is not None:
            self.service.reactor.callLater(0, _real_maybe_do_more_work)

    def scream_like_a_little_girl(self, fail):
        if self.service is not None:
            complain = self.service.err
        else:
            complain = log.err
        complain(fail, "Factory for connection to %s had problems dealing with"
                       " the queue" % (self.node,))
        # don't process more requests

    def work_on_queue(self, q):
        self.logstate('work_on_queue')
        self.keep_working = True
        d = self.job('queue_getter', q.get)
        d.addCallback(self.work_on_request)
        d.addCallback(self.maybe_do_more_work, q)
        d.addErrback(lambda f: f.trap(defer.CancelledError))
        d.addErrback(self.scream_like_a_little_girl)
        return d

    def stop_working_on_queue(self):
        self.logstate('stop_working_on_queue [jobphase=%s]' % self.jobphase)
        self.keep_working = False
        if self.jobphase == 'queue_getter':
            self.job_d.cancel()

    def finish_and_die(self):
        """
        If there is a request pending, let it finish and be handled, then
        disconnect and die. If not, cancel any pending queue requests and
        just die.
        """
        self.logstate('finish_and_die')
        self.stop_working_on_queue()
        if self.jobphase != 'pending_request':
            self.stopFactory()

    def logstate(self, msg):
        if getattr(self, 'debugging', False):
            log.msg('CPRF 0x%x (node %s) [%s]: %s'
                    % (id(self), self.node, self.jobphase, msg))


class CassandraKeyspaceConnection:
    """
    Glue class which acts as a manager for CassandraClient but passes requests
    on to a CassandraClusterPool- in the case where you want all requests
    through this manager to be guaranteed to go to the same keyspace,
    regardless of what other consumers of the CassandraClusterPool might do.
    """

    def __init__(self, pool, keyspace):
        self.pool = pool
        self.keyspace = keyspace

    def pushRequest(self, req, retries=None):
        return self.pool.pushRequest(
            req, retries=retries, keyspace=self.keyspace)

    def set_keyspace(self, keyspace):
        raise RuntimeError("Don't call set_keyspace on a "
                           "CassandraKeyspaceConnection")

    def login(self, credentials):
        return self.pool.login(credentials)


class CassandraNode:
    """
    Represent a Cassandra node, in the same sense Cassandra uses.

    Keep track of connection success and failure history for some time, so
    that smarter decisions can be made about where to make new connections
    within a pool.

    Implement exponential backoff in reconnect time when connections fail.

    @ivar history_interval: Keep history entries for at least this many seconds

    @ivar max_delay: Forced delay between connection attempts will not exceed
        this value (although actual connection attempts may be farther apart
        than this, if the pool has enough connections without it)
    """

    history_interval = 86400
    max_delay = 180
    initial_delay = 0.05

    # NIST backoff factors
    factor = protocol.ReconnectingClientFactory.factor
    jitter = protocol.ReconnectingClientFactory.jitter

    def __init__(self, host, port):
        self.host = host
        self.port = port
        self.reconnect_delay = self.initial_delay
        self.can_reconnect_at = 0

        # a list of (timestamp, error) tuples, least recent first.
        # (timestamp, None) tuples will be inserted on a successful connection.
        self.history = []

    def record_hist(self, value):
        now = time()
        if (self.history and
            self.history[0][0] < (now - self.history_interval * 2)):
            # it has been 2x history_interval; prune history
            cutoff = now - self.history_interval
            for n, (tstamp, hval) in enumerate(self.history):
                if tstamp > cutoff:
                    break
            self.history = self.history[n:]
        self.history.append((now, value))

    def conn_success(self):
        self.reconnect_delay = self.initial_delay
        self.can_reconnect_at = 0
        self.record_hist(None)

    def conn_fail(self, reason):
        # these tend to come in clusters. if the same error was received
        # recently (before the reconnect delay expired), return False to
        # indicate the event is not 'notable', and don't bump the delay
        # to a higher level.
        is_notable = self.is_failure_notable(reason)
        self.record_hist(reason.value)
        if is_notable:
            newdelay = min(self.reconnect_delay * self.factor, self.max_delay)
            if self.jitter:
                newdelay = random.normalvariate(
                    newdelay, newdelay * self.jitter)
            self.reconnect_delay = newdelay
            self.can_reconnect_at = time() + newdelay
        else:
            # reset but use the same delay
            self.can_reconnect_at = time() + self.reconnect_delay
        return is_notable

    def is_failure_notable(self, reason):
        try:
            tstamp, last_err = self.history[-1]
        except IndexError:
            pass
        else:
            if type(last_err) is type(reason.value):
                if time() < self.can_reconnect_at:
                    return False
        return True

    def seconds_until_connect_ok(self):
        return self.can_reconnect_at - time()

    def __str__(self):
        return '<%s %s:%s @0x%x>' % (self.__class__.__name__,
                                     self.host, self.port, id(self))

    __repr__ = __str__

    def __eq__(self, other):
        return self.__class__ == other.__class__ \
           and self.host == other.host \
           and self.port == other.port

    def __cmp__(self, other):
        return cmp((self.host, self.port), (other.host, other.port))

    def __hash__(self):
        return hash((self.__class__, self.host, self.port))


def get_endpoints_from_tokenrange(tokenrange):
    if hasattr(tokenrange, "rpc_endpoints") and tokenrange.rpc_endpoints:
        def good_addr(ep, rpc):
            return rpc if not rpc.startswith("0.0.0.0") else ep
        return map(good_addr, tokenrange.endpoints, tokenrange.rpc_endpoints)
    else:
        return tokenrange.endpoints


class CassandraClusterPool(service.Service, object):
    """
    Manage a pool of connections to nodes in a Cassandra cluster.

    Requests made to the pool will go to whichever host is the least loaded (as
    far as this class can tell). If the requests specify multiple retries, the
    retries will be executed on different hosts if possible.

    Will periodically check an unparticular connection to see if new nodes can
    be found, and add them to the pool.

    Note that like most Services, the pool will not start until startService is
    called. If you have a parent Service (like a
    L{twisted.service.application.Application} instance), set that to be this
    service's parent:

        >>> cluster_pool.setServiceParent(application)

    and the startService() and stopService() methods will be called when
    appropriate.

    @ivar default_cassandra_thrift_port: just what it says on the tin

    @ivar max_connections_per_node: do our best not not to exceed this many
        connections to a single Cassandra endpoint

    @type max_connections_per_node: int

    @ivar on_insufficient_nodes: if set to a callback, this will be called
        in the event that there are no valid places to connect to expand
        the pool to its target size. Regardless of actions taken by this
        callback, the service will wait until a node is expected to be
        available and then check again.

    @type on_insufficient_nodes: callback taking four arguments: the current
        size of the connection pool, the target size of the pool, the
        number of pending requests, and the number of seconds before a
        candidate node will be available to try connecting (or None, if no
        candidate is in sight).

    @ivar on_insufficient_conns: if set to a callback, this will be called
        when a request is made and all current connections are busy. The
        request will still be expected to go through, once another connection
        is available, but it may be helpful to know how often this is
        happening and possibly expand the pool

    @type on_insufficient_conns: callback taking two arguments: the current
        size of the connection pool, and the number of requests which are
        pending in the CassandraClusterPool queue

    @ivar request_retries: the default number of retries which will be
        performed for requests when the retry number is unspecified

    @type request_retries: int

    @ivar retryables: A list of Exception types which, if they are raised in
        the course of a Cassandra Thrift operation, mean both that (a) the
        request can be tried again on another connection, and that (b) if the
        connection was lost right after this error, it can be retried
        immediately
    """

    default_cassandra_thrift_port = 9160
    max_connections_per_node = 25
    on_insufficient_nodes = staticmethod(lame_log_insufficient_nodes)
    on_insufficient_conns = staticmethod(noop)
    request_retries = 4
    conn_factory = CassandraPoolReconnectorFactory

    retryables = [IOError, socket.error, Thrift.TException,
                  TTransport.TTransportException]

    def __init__(self, seed_list, keyspace=None, creds=None, thrift_port=None,
                 pool_size=None, conn_timeout=10, bind_address=None,
<<<<<<< HEAD
                 log_cb=log.msg, reactor=None, sasl_cred_factory=None):
=======
                 log_cb=log.msg, reactor=None, ssl_ctx_factory=None):
>>>>>>> e00cd626
        """
        Initialize a CassandraClusterPool.

        @param keyspace: If given and not None, determines the keyspace to
            which all connections in this pool will be made.

        @param creds: Credentials to use to authenticate Cassandra connections

        @type creds: A dict (or other mapping) of strings to strings

        @param seed_list: An initial set of host addresses which, if
            connectable, are part of this cluster.

        @type seed_list: iterable

        @param thrift_port: The port to use for connections to Cassandra nodes

        @param pool_size: The target size for the connection pool. Naturally,
            the actual size may be higher or lower as nodes connect and
            disconnect, but an effort will be made to adjust toward this size.

        @type pool_size: int

        @param conn_timeout: The number of seconds before a pending connection
            is deemed unsuccessful and aborted. Of course, when a connection
            error can be detected before this time, the connection will be
            aborted appropriately.

        @type conn_timeout: float

        @param bind_address: The local interface to which to bind when making
            outbound connections. Default: determined by the system's socket
            layer.

        @type bind_address: str

        @param log_cb: A callable which is expected to work like
            L{twisted.python.log.msg}. Will be used when certain connection
            and disconnection events occur. The default is log.msg.

        @param reactor: The reactor instance to use when starting thrift
            connections or setting timers.

<<<<<<< HEAD
        @param sasl_cred_factory: A callable which, when called with two
            parameters, a host and port, returns a dictionary of keyword
            arguments to be used for the L{puresasl.client.SASLClient}
            constructor. If supplied, the ThriftSASLClientProtocol will
            be used.
=======
        @param ssl_ctx_factory: A L{twisted.internet.ssl.ClientContextFactory}
            instance. If not None, SSL connections will be opened using
            the provided context factory; if None, SSL will not be used.
>>>>>>> e00cd626
        """

        self.seed_list = list(seed_list)
        if thrift_port is None:
            thrift_port = self.default_cassandra_thrift_port
        self.thrift_port = thrift_port
        if pool_size is None:
            pool_size = len(self.seed_list)
        self.target_pool_size = pool_size
        self.log = log_cb
        self.conn_timeout = conn_timeout
        self.bind_address = bind_address
        self.keyspace = keyspace
        self.creds = creds
<<<<<<< HEAD
        self.sasl_cred_factory = sasl_cred_factory
=======
        self.ssl_ctx_factory = ssl_ctx_factory
>>>>>>> e00cd626
        self.request_queue = defer.DeferredQueue()
        self.future_fill_pool = None
        self.removed_nodes = set()
        self._client_instance = CassandraClient(self)

        if reactor is None:
            from twisted.internet import reactor
        self.reactor = reactor

        self.retryables.extend((ttypes.TimedOutException,
                                ttypes.UnavailableException))

        # A set of CassandraNode instances representing known nodes. This
        # includes nodes from the initial seed list, nodes seen in
        # describe_ring calls to existing nodes, and nodes explicitly added
        # by the addNode() method. Nodes are only removed from this set if
        # no connections have been successful in self.forget_node_interval
        # seconds, or by an explicit call to removeNode().
        self.nodes = set()

        # A set of CassandraPoolReconnectorFactory instances corresponding to
        # connections which are either live or pending. Failed attempts to
        # connect will remove a connector from this set. When connections are
        # lost, an immediate reconnect will be attempted.
        self.connectors = set()

        # A collection of objects from self.connectors corresponding to
        # existing, working (as far as we know) connections. This will be
        # derivable from self.connectors, but hopefully will be maintained to
        # present a good snapshot of what is alive, now, and what is not.
        # This is stored in a deque so that it can be efficiently rotated
        # to distribute requests.
        self.good_conns = set()

        # A set of CassandraPoolReconnectorFactory instances, formerly in
        # self.connectors, the connections for which are draining. No new
        # requests should be fed to these instances; they are tracked only so
        # that they can be terminated more fully in case this service is shut
        # down before they finish.
        self.dying_conns = set()

    def startService(self):
        service.Service.startService(self)
        for addr in self.seed_list:
            if isinstance(addr, tuple) and len(addr) == 2:
                self.addNode(addr)
            else:
                self.addNode((addr, self.thrift_port))
        self.fill_pool()

    def stopService(self):
        service.Service.stopService(self)
        if (self.future_fill_pool is not None and
            self.future_fill_pool.active()):
            self.future_fill_pool.cancel()
        for factory in self.connectors.copy():
            factory.service = None
            factory.stopFactory()
        self.connectors = set()
        self.good_conns = set()
        self.dying_conns = set()

    def addNode(self, node):
        if not isinstance(node, CassandraNode):
            node = CassandraNode(*node)
        if node in self.nodes:
            raise ValueError("%s is already known" % (node,))
        if node in self.removed_nodes:
            self.removed_nodes.remove(node)
        self.nodes.add(node)

    def removeNode(self, node):
        if not isinstance(node, CassandraNode):
            node = CassandraNode(*node)
        for f in self.all_connectors_to(node):
            f.stopFactory()
            self.remove_connector(f)
        for f in self.dying_conns.copy():
            if f.node == node:
                f.stopFactory()
                self.remove_connector(f)
        self.removed_nodes.add(node)
        self.nodes.remove(node)
        self.fill_pool()

    def err(self, _stuff=None, _why=None, **kw):
        if _stuff is None:
            _stuff = failure.Failure()
        kw['isError'] = True
        kw['why'] = _why
        if isinstance(_stuff, failure.Failure):
            self.log(failure=_stuff, **kw)
        elif isinstance(_stuff, Exception):
            self.log(failure=failure.Failure(_stuff), **kw)
        else:
            self.log(repr(_stuff), **kw)

    # methods for inspecting current connection state
    def all_connectors(self):
        return self.connectors.copy()

    def num_connectors(self):
        """
        Return the total number of current connectors, including both live and
        pending connections.
        """
        return len(self.connectors)

    def all_connectors_to(self, node):
        return [f for f in self.connectors if f.node == node]

    def num_connectors_to(self, host):
        return len(self.all_connectors_to(host))

    def all_active_conns(self):
        return self.good_conns.copy()

    def num_active_conns(self):
        return len(self.good_conns)

    def all_active_conns_to(self, node):
        return [f for f in self.good_conns if f.node == node]

    def num_active_conns_to(self, node):
        return len(self.all_active_conns_to(node))

    def all_working_conns(self):
        return [f for f in self.good_conns if f.jobphase == 'pending_request']

    def num_working_conns(self):
        return len(self.all_working_conns())

    def all_pending_conns(self):
        return self.connectors - self.good_conns

    def num_pending_conns(self):
        return len(self.all_pending_conns())

    def all_pending_conns_to(self, node):
        return [f for f in self.all_pending_conns() if f.node == node]

    def num_pending_conns_to(self, node):
        return len(self.all_pending_conns_to(node))

    def add_connection_score(self, node):
        """
        Return a numeric value that determines this node's score for adding
        a new connection. A negative value indicates that no connections
        should be made to this node for at least that number of seconds.
        A value of -inf indicates no connections should be made to this
        node for the foreseeable future.

        This score should ideally take into account the connectedness of
        available nodes, so that those with less current connections will
        get more.
        """

        # TODO: this should ideally take node history into account

        conntime = node.seconds_until_connect_ok()
        if conntime > 0:
            self.log("not considering %r for new connection; has %r left on "
                     "connect blackout" % (node, conntime))
            return -conntime
        numconns = self.num_connectors_to(node)
        if numconns >= self.max_connections_per_node:
            return float('-Inf')
        return sys.maxint - numconns

    def adjustPoolSize(self, newsize):
        """
        Change the target pool size. If we have too many connections already,
        ask some to finish what they're doing and die (preferring to kill
        connections to the node that already has the most connections). If
        we have too few, create more.
        """

        if newsize < 0:
            raise ValueError("pool size must be nonnegative")
        self.log("Adjust pool size from %d to %d." % (
            self.target_pool_size, newsize))
        self.target_pool_size = newsize
        self.kill_excess_pending_conns()
        self.kill_excess_conns()
        self.fill_pool()

    def update_known_nodes(self, ring):
        for tokenrange in ring:
            endpoints = get_endpoints_from_tokenrange(tokenrange)
            for addr in endpoints:
                if ':' in addr:
                    addr, port = addr.split(':', 1)
                    port = int(port)
                else:
                    port = self.thrift_port
                node = CassandraNode(addr, port)
                if node not in self.removed_nodes and node not in self.nodes:
                    self.addNode(node)

    def choose_nodes_to_connect(self):
        while True:
            nodes = list(self.nodes)
            scores = map(self.add_connection_score, nodes)
            bestscore, bestnode = max(zip(scores, nodes))
            if bestscore < 0:
                raise NoNodesAvailable(-bestscore)
            yield bestnode

    def choose_pending_conns_to_kill(self):
        # prefer to junk pending conns to most-redundantly-connected node
        while True:
            pending_conns = self.all_pending_conns()
            if len(pending_conns) == 0:
                break
            yield max(
                pending_conns, key=lambda f: self.num_connectors_to(f.node))

    def choose_conns_to_kill(self):
        nodegetter = lambda f: f.node
        # prefer to junk conns to most-redundantly-connected node
        while True:
            active_conns = self.all_active_conns()
            if len(active_conns) == 0:
                break
<<<<<<< HEAD
            nodes_and_conns = groupby(sorted(active_conns, key=nodegetter), nodegetter)
            nodes_and_counts = ((n, len(list(conns))) for (n, conns) in nodes_and_conns)
            bestnode, bestcount = max(nodes_and_counts, key=lambda (n, count): count)
=======
            nodes_and_conns = groupby(
                sorted(active_conns, key=nodegetter), nodegetter)
            nodes_and_counts = (
                (n, len(list(conns))) for (n, conns) in nodes_and_conns)
            bestnode, bestcount = max(
                nodes_and_counts, key=lambda (n, count): count)
>>>>>>> e00cd626
            # should be safe from IndexError
            yield self.all_active_conns_to(bestnode)[0]

    def kill_excess_pending_conns(self):
        killnum = self.num_connectors() - self.target_pool_size
        if killnum <= 0:
            return
        for n, f in izip(xrange(killnum), self.choose_pending_conns_to_kill()):
            self.log("Aborting pending conn to %r" % (f.node,))
            f.stopFactory()
            self.remove_connector(f)

    def kill_excess_conns(self):
        need_to_kill = self.num_active_conns() - self.target_pool_size
        if need_to_kill <= 0:
            return
        for n, f in izip(xrange(need_to_kill), self.choose_conns_to_kill()):
            self.log("Draining conn to %r" % (f.node,))
            f.finish_and_die()
            self.remove_connector(f)
            self.dying_conns.add(f)

    def fill_pool(self):
        """
        Add connections as necessary to meet the target pool size. If there
        are no nodes to connect to (because we maxed out connections-per-node
        on all active connections and any unconnected nodes have pending
        reconnect timers), call the on_insufficient_nodes callback.
        """

        need = self.target_pool_size - self.num_connectors()
        if need <= 0:
            return
        try:
            for num, node in izip(
                xrange(need), self.choose_nodes_to_connect()):
                self.make_conn(node)
        except NoNodesAvailable, e:
            waittime = e.args[0]
            if waittime == float('Inf'):
                waittime = None
            pending_requests = len(self.request_queue.pending)
            if self.on_insufficient_nodes:
                self.on_insufficient_nodes(
                    self.num_active_conns(), self.target_pool_size,
                    pending_requests, waittime)
            self.schedule_future_fill_pool(e.args[0])
            if self.num_connectors() == 0 and pending_requests > 0:
                if self.on_insufficient_conns:
                    self.on_insufficient_conns(self.num_connectors(),
                                               pending_requests)

    def schedule_future_fill_pool(self, seconds):
        if seconds == float('Inf'):
            return
        if self.future_fill_pool is None or not self.future_fill_pool.active():
            self.future_fill_pool = self.reactor.callLater(
                seconds, self.fill_pool)
        else:
            self.future_fill_pool.reset(seconds)

    def make_conn(self, node):
        self.log('Adding connection to %s' % (node,))
<<<<<<< HEAD
        f = self.conn_factory(node, self, self.sasl_cred_factory)
=======
        f = self.conn_factory(node, self)
>>>>>>> e00cd626
        bindaddr = self.bind_address
        if bindaddr is not None and isinstance(bindaddr, str):
            bindaddr = (bindaddr, 0)
        if self.ssl_ctx_factory:
            self.reactor.connectSSL(node.host, node.port, f,
                                    contextFactory=self.ssl_ctx_factory,
                                    timeout=self.conn_timeout,
                                    bindAddress=bindaddr)
        else:
            self.reactor.connectTCP(node.host, node.port, f,
                                    timeout=self.conn_timeout,
                                    bindAddress=bindaddr)
        self.connectors.add(f)

    def remove_good_conn(self, f):
        try:
            self.good_conns.remove(f)
        except KeyError:
            pass

    def remove_connector(self, f):
        self.remove_good_conn(f)
        try:
            self.connectors.remove(f)
        except KeyError:
            try:
                self.dying_conns.remove(f)
            except KeyError:
                pass

    def client_conn_failed(self, reason, f):
        is_notable = f.node.conn_fail(reason)
        f.stopFactory()
        self.remove_connector(f)
        if is_notable:
            self.err(reason, 'Thrift pool connection to %s failed' % (f.node,))
        self.fill_pool()

    def client_conn_made(self, f):
        d = f.prep_connection(self.creds, self.keyspace)
        d.addCallback(self.client_ready, f)
        d.addErrback(self.client_conn_failed, f)

    def client_ready(self, ring, f):
        self.update_known_nodes(ring)
        f.node.conn_success()
        self.good_conns.add(f)
        self.log('Successfully added connection to %s to the pool' % (f.node,))
        f.work_on_queue(self.request_queue)

    def client_conn_lost(self, f, reason):
        if reason.check(error.ConnectionDone):
            self.log(
                'Thrift pool connection to %s failed (cleanly)' % (f.node,))
        else:
            self.err(
                reason, 'Thrift pool connection to %s was lost' % (f.node,))
        if f.last_error is None or f.last_error.check(*self.retryables):
            self.log('Retrying connection right away')
            self.remove_good_conn(f)
            f.retry()
        else:
            f.node.conn_fail(reason)
            f.stopFactory()
            self.remove_connector(f)
            self.fill_pool()

    def pushRequest(self, req, retries=None, keyspace=None):
        if keyspace is None:
            keyspace = self.keyspace
        retries = retries if retries is not None else self.request_retries
        req_d = defer.Deferred()
        self.pushRequest_really(req, keyspace, req_d, retries)
        return req_d

    def pushRequest_really(self, req, keyspace, req_d, retries):
        call_insuff_conns = False
        if len(self.request_queue.waiting) == 0:
            # no workers are immediately available
            if self.on_insufficient_conns:
                call_insuff_conns = True
        self.request_queue.put((req, keyspace, req_d, retries))
        if call_insuff_conns:
            self.on_insufficient_conns(self.num_connectors(),
                                       len(self.request_queue.pending))

    def resubmit(self, req, keyspace, req_d, retries):
        """
        Push this request to the front of the line, just to be a jerk.
        """
        self.log('resubmitting %s request' % (req.method,))
        self.pushRequest_really(req, keyspace, req_d, retries)
        try:
            self.request_queue.pending.remove((req, keyspace, req_d, retries))
        except ValueError:
            # it's already been scooped up
            pass
        else:
            self.request_queue.pending.insert(
                0, (req, keyspace, req_d, retries))

    def set_keyspace(self, keyspace):
        """
        Change the keyspace which will be used for subsequent requests to this
        CassandraClusterPool, and return a Deferred that will fire once it can
        be verified that connections can successfully use that keyspace.

        If something goes wrong trying to change a connection to that keyspace,
        the Deferred will errback, and the keyspace to be used for future
        requests will not be changed.

        Requests made between the time this method is called and the time that
        the returned Deferred is fired may be made in either the previous
        keyspace or the new keyspace. If you may need to make use of multiple
        keyspaces at the same time in the same app, consider using the
        specialized CassandraKeyspaceConnection interface provided by the
        keyspaceConnection method.
        """

        # push a real set_keyspace on some (any) connection; the idea is that
        # if it succeeds there, it is likely to succeed everywhere, and vice
        # versa.  don't bother waiting for all connections to change- some of
        # them may be doing long blocking tasks and by the time they're done,
        # the keyspace might be changed again anyway
        d = self.pushRequest(ManagedThriftRequest('set_keyspace', keyspace))

        def store_keyspace(_):
            self.keyspace = keyspace
        d.addCallback(store_keyspace)
        return d

    def __getattr__(self, name):
        """
        Make CassandraClusterPool act like its own CassandraClient when
        the user wants to use it that way
        """
        return getattr(self._client_instance, name)

    def get_consistency(self):
        return self._client_instance.consistency

    def set_consistency(self, value):
        self._client_instance.consistency = value

    consistency = property(get_consistency, set_consistency)

    def keyspaceConnection(self, keyspace, consistency=ConsistencyLevel.ONE):
        """
        Return a CassandraClient instance which uses this CassandraClusterPool
        by way of a CassandraKeyspaceConnection, so that all requests made
        through it are guaranteed to go to the given keyspace, no matter what
        other consumers of this pool may do.
        """
        conn = CassandraKeyspaceConnection(self, keyspace)
        return CassandraClient(conn, consistency=consistency)

    def __str__(self):
        return '<%s: [%d nodes known] [%d connections]>' \
               % (self.__class__.__name__, len(self.nodes),
                  self.num_active_conns())

    __repr__ = __str__<|MERGE_RESOLUTION|>--- conflicted
+++ resolved
@@ -69,10 +69,9 @@
 
 noop = lambda *a, **kw: None
 
-<<<<<<< HEAD
+
 SYSTEM_KEYSPACES = ("system", "system_traces", "system_auth", "dse_auth")
-=======
->>>>>>> e00cd626
+
 
 class NoKeyspacesAvailable(UserWarning):
     """
@@ -131,7 +130,6 @@
         del self.client
 
 
-<<<<<<< HEAD
 class CassandraPoolParticipantSASLClient(ThriftSASLClientProtocol):
     thriftFactory = TBinaryProtocol.TBinaryProtocolAcceleratedFactory
 
@@ -170,8 +168,6 @@
             del self.client
 
 
-=======
->>>>>>> e00cd626
 class CassandraPoolReconnectorFactory(protocol.ClientFactory):
     connector = None
     last_error = None
@@ -293,20 +289,12 @@
         return self.execute(ManagedThriftRequest('set_keyspace', keyspace))
 
     def my_describe_ring(self, keyspace=None):
-<<<<<<< HEAD
         if keyspace is None or keyspace in SYSTEM_KEYSPACES:
-            d = self.my_pick_non_system_keyspace()
-        else:
-            d = defer.succeed(keyspace)
-        d.addCallback(lambda k: self.execute(ManagedThriftRequest('describe_ring', k)))
-=======
-        if keyspace is None or keyspace in ('system', 'system_traces', 'system_auth'):
             d = self.my_pick_non_system_keyspace()
         else:
             d = defer.succeed(keyspace)
         d.addCallback(lambda k: self.execute(ManagedThriftRequest(
             'describe_ring', k)))
->>>>>>> e00cd626
 
         def suppress_no_keyspaces_error(f):
             f.trap(NoKeyspacesAvailable)
@@ -330,11 +318,7 @@
 
         def pick_non_system(klist):
             for k in klist:
-<<<<<<< HEAD
                 if k.name not in SYSTEM_KEYSPACES:
-=======
-                if k.name not in ('system', 'system_traces', 'system_auth'):
->>>>>>> e00cd626
                     return k.name
             err = NoKeyspacesAvailable("Can't gather information about the "
                                        "Cassandra ring; no non-system "
@@ -676,11 +660,8 @@
 
     def __init__(self, seed_list, keyspace=None, creds=None, thrift_port=None,
                  pool_size=None, conn_timeout=10, bind_address=None,
-<<<<<<< HEAD
-                 log_cb=log.msg, reactor=None, sasl_cred_factory=None):
-=======
-                 log_cb=log.msg, reactor=None, ssl_ctx_factory=None):
->>>>>>> e00cd626
+                 log_cb=log.msg, reactor=None, ssl_ctx_factory=None,
+                 sasl_cred_factory=None):
         """
         Initialize a CassandraClusterPool.
 
@@ -724,17 +705,15 @@
         @param reactor: The reactor instance to use when starting thrift
             connections or setting timers.
 
-<<<<<<< HEAD
+        @param ssl_ctx_factory: A L{twisted.internet.ssl.ClientContextFactory}
+            instance. If not None, SSL connections will be opened using
+            the provided context factory; if None, SSL will not be used.
+
         @param sasl_cred_factory: A callable which, when called with two
             parameters, a host and port, returns a dictionary of keyword
             arguments to be used for the L{puresasl.client.SASLClient}
             constructor. If supplied, the ThriftSASLClientProtocol will
             be used.
-=======
-        @param ssl_ctx_factory: A L{twisted.internet.ssl.ClientContextFactory}
-            instance. If not None, SSL connections will be opened using
-            the provided context factory; if None, SSL will not be used.
->>>>>>> e00cd626
         """
 
         self.seed_list = list(seed_list)
@@ -749,11 +728,8 @@
         self.bind_address = bind_address
         self.keyspace = keyspace
         self.creds = creds
-<<<<<<< HEAD
+        self.ssl_ctx_factory = ssl_ctx_factory
         self.sasl_cred_factory = sasl_cred_factory
-=======
-        self.ssl_ctx_factory = ssl_ctx_factory
->>>>>>> e00cd626
         self.request_queue = defer.DeferredQueue()
         self.future_fill_pool = None
         self.removed_nodes = set()
@@ -978,18 +954,13 @@
             active_conns = self.all_active_conns()
             if len(active_conns) == 0:
                 break
-<<<<<<< HEAD
-            nodes_and_conns = groupby(sorted(active_conns, key=nodegetter), nodegetter)
-            nodes_and_counts = ((n, len(list(conns))) for (n, conns) in nodes_and_conns)
-            bestnode, bestcount = max(nodes_and_counts, key=lambda (n, count): count)
-=======
+
             nodes_and_conns = groupby(
                 sorted(active_conns, key=nodegetter), nodegetter)
             nodes_and_counts = (
                 (n, len(list(conns))) for (n, conns) in nodes_and_conns)
             bestnode, bestcount = max(
                 nodes_and_counts, key=lambda (n, count): count)
->>>>>>> e00cd626
             # should be safe from IndexError
             yield self.all_active_conns_to(bestnode)[0]
 
@@ -1053,11 +1024,7 @@
 
     def make_conn(self, node):
         self.log('Adding connection to %s' % (node,))
-<<<<<<< HEAD
         f = self.conn_factory(node, self, self.sasl_cred_factory)
-=======
-        f = self.conn_factory(node, self)
->>>>>>> e00cd626
         bindaddr = self.bind_address
         if bindaddr is not None and isinstance(bindaddr, str):
             bindaddr = (bindaddr, 0)
